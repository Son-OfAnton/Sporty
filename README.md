--- conflicted
+++ resolved
@@ -69,11 +69,7 @@
 
 ## Commands
 
-<<<<<<< HEAD
-Below is the full list of commands supported by Sporty CLI:
-=======
 Below is the list of all commands supported by Sporty CLI:
->>>>>>> 8e0b8c32
 
 ### matches scores
 
@@ -81,8 +77,6 @@
 sporty matches scores [OPTIONS]
 ```
 
-<<<<<<< HEAD
-=======
 Filter and display match scores.
 Options:
 
@@ -97,7 +91,6 @@
 - `--timezone, -tz` TIMEZONE
 - `--format, -f` [table|detailed]
 
->>>>>>> 8e0b8c32
 ### live scores
 
 ```bash
@@ -105,15 +98,12 @@
 ```
 
 Alias for `matches scores --live`.
-<<<<<<< HEAD
-=======
 Options:
 
 - `--league, -l` LEAGUE_ID
 - `--country, -c` COUNTRY_NAME
 - `--timezone, -t` TIMEZONE
 - `--format, -f` [table|detailed]
->>>>>>> 8e0b8c32
 
 ### stats
 
@@ -121,36 +111,22 @@
 sporty stats FIXTURE_ID
 ```
 
-<<<<<<< HEAD
-=======
 Display detailed statistics for a fixture.
 
->>>>>>> 8e0b8c32
 ### lineup
 
 ```bash
 sporty lineup FIXTURE_ID
 ```
 
-<<<<<<< HEAD
-=======
 Show lineup for a fixture.
 
->>>>>>> 8e0b8c32
 ### squad
 
 ```bash
 sporty squad TEAM_ID [OPTIONS]
 ```
 
-<<<<<<< HEAD
-### history
-
-```bash
-sporty history TEAM_ID [OPTIONS]
-```
-
-=======
 Display squad for a team.
 Options:
 
@@ -164,50 +140,12 @@
 
 Show historical results for a team.
 
->>>>>>> 8e0b8c32
 ### team-stats
 
 ```bash
 sporty team-stats TEAM_ID [OPTIONS]
 ```
 
-<<<<<<< HEAD
-### standings league
-
-```bash
-sporty standings league [OPTIONS]
-```
-
-### standings list-leagues
-
-```bash
-sporty standings list-leagues [OPTIONS]
-```
-
-### top-performer goals
-
-```bash
-sporty top-performer goals [OPTIONS]
-```
-
-### top-performer assists
-
-```bash
-sporty top-performer assists [OPTIONS]
-```
-
-### top-performer cards
-
-```bash
-sporty top-performer cards [OPTIONS]
-```
-
-### top-performer appearances
-
-```bash
-sporty top-performer appearances [OPTIONS]
-```
-=======
 Display season statistics for a team.
 Options:
 
@@ -240,5 +178,4 @@
 Options:
 
 - `--country, -c` COUNTRY_NAME
-- `--season, -s` SEASON_YEAR
->>>>>>> 8e0b8c32
+- `--season, -s` SEASON_YEAR